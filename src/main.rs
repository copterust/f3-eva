--- conflicted
+++ resolved
@@ -19,21 +19,16 @@
 mod beeper;
 mod bootloader;
 mod debug_writer;
-<<<<<<< HEAD
-mod itoa;
+// mod itoa;
+mod esc;
 mod motor;
-mod esc;
-
-use motor::Brushed::Coreless as CorelessMotor;
-use esc::PWM::Controller as ESC;
-=======
-// mod itoa;
-// mod motors;
->>>>>>> 0d4bdfad
+
+use esc::pwm::Controller as ESC;
+use motor::brushed::Coreless as CorelessMotor;
+use motor::Motor;
 
 use bootloader::Bootloader;
 use debug_writer::DebugWrite;
-// use motors::Motor;
 
 // use hal::gpio::gpiob;
 // use hal::gpio::{AF5, Output, PushPull};
@@ -53,50 +48,11 @@
 const FREQ: u32 = 1024;
 const BEEP_TIMEOUT: Hertz = Hertz(2);
 
-<<<<<<< HEAD
-type MPU9250 = mpu9250::Mpu9250<
-    Spi<hal::stm32f30x::SPI1, (gpiob::PB3<AF5>, gpiob::PB4<AF5>, gpiob::PB5<AF5>)>,
-    gpiob::PB9<Output<PushPull>>,
-    mpu9250::Imu,
->;
-
-type DW = debug_writer::DebugWriter<
-    Tx<hal::stm32f30x::USART1>,
-    hal::timer::Timer<cortex_m::peripheral::SYST>,
->;
-
-app!{
-    device: stm32f30x,
-
-    resources: {
-        static DW: DW;
-        static RX: Rx<hal::stm32f30x::USART1>;
-        // can't use bootloader trait here as the size of the resource
-        // should be known at compile time
-        static BOOTLOADER: bootloader::stm32f30x::Bootloader;
-        static MPU: MPU9250;
-        static MOTORS: CorelessMotor;
-        static ESC: ESC;
-    },
-
-    tasks: {
-        USART1_EXTI25: {
-            path: echo,
-            resources: [DW, RX, BOOTLOADER, MOTORS, ESC],
-        },
-        SYS_TICK: {
-            path: tick,
-            resources: [MPU, DW],
-        },
-    }
-}
-=======
 // type MPU9250 = mpu9250::Mpu9250<
 //     Spi<hal::stm32f30x::SPI1, (gpiob::PB3<AF5>, gpiob::PB4<AF5>, gpiob::PB5<AF5>)>,
 //     gpiob::PB9<Output<PushPull>>,
 //     mpu9250::Imu,
 // >;
->>>>>>> 0d4bdfad
 
 type DW =
     debug_writer::DebugWriter<Tx<hal::stm32f30x::USART1>, hal::timer::Timer<hal::stm32f30x::TIM2>>;
@@ -104,8 +60,9 @@
 static mut DW: Option<DW> = None;
 static mut RX: Option<Rx<hal::stm32f30x::USART1>> = None;
 static mut BOOTLOADER: Option<bootloader::stm32f30x::Bootloader> = None;
+static mut ESC: Option<ESC> = None;
+static mut MOTORS: Option<CorelessMotor> = None;
 //         static MPU: MPU9250;
-//         static MOTORS: motors::f3evo::MotorPWM;
 
 entry!(main);
 
@@ -166,26 +123,16 @@
 
     let mut dw = debug_writer::DebugWriter::new(tx, timer, beep, BEEP_TIMEOUT);
     dw.debug('i');
-<<<<<<< HEAD
+
     let esc = ESC::new();
     let motor = CorelessMotor::new();
-    init::LateResources {
-        DW: dw,
-        RX: rx,
-        BOOTLOADER: bootloader,
-        MPU: mpu9250,
-        MOTORS: motor,
-    }
-}
-=======
-    dw.err_beep();
-    // let motor = motors::f3evo::MotorPWM::new();
->>>>>>> 0d4bdfad
 
     unsafe {
         DW = Some(dw);
         BOOTLOADER = Some(bootloader);
         RX = Some(rx);
+        ESC = Some(esc);
+        MOTORS = Some(motor);
     }
 
     unsafe { cortex_m::interrupt::enable() };
@@ -211,19 +158,17 @@
     let rx = unsafe { extract(&mut RX) };
     let dw = unsafe { extract(&mut DW) };
     let bootloader = unsafe { extract(&mut BOOTLOADER) };
-    // let mut motor = r.MOTORS;
+    let motor = unsafe { extract(&mut MOTORS) };
     match rx.read() {
         Ok(b) => {
             if b == 'r' as u8 {
-<<<<<<< HEAD
-                motor.set_rpm(1.0);
-=======
-                // motor.write();
->>>>>>> 0d4bdfad
                 bootloader.system_reset();
             }
             if b == 'R' as u8 {
                 bootloader.to_bootloader();
+            }
+            if b == '0' as u8 {
+                motor.set_rpm(1.0);
             }
             dw.debug(b);
         }
